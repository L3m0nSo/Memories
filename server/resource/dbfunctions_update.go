--- conflicted
+++ resolved
@@ -769,23 +769,6 @@
 			log.Printf(" [%v] Error while importing insert data row: %v == %v", crud.tableInfo.TableName, err, row)
 			errs = append(errs, err)
 
-<<<<<<< HEAD
-			if len(uniqueColumns) > 0 {
-				for _, uniqueCol := range uniqueColumns {
-					log.Infof("Try to update data by unique column: %v", uniqueCol.ColumnName)
-					uniqueColumnValue, ok := row[uniqueCol.ColumnName]
-					if !ok || uniqueColumnValue == nil {
-						continue
-					}
-					stringVal, isString := uniqueColumnValue.(string)
-					if isString && len(stringVal) == 0 {
-						continue
-					}
-					existingRow, err := crud.GetObjectByWhereClause(crud.tableInfo.TableName, uniqueCol.ColumnName, uniqueColumnValue)
-					if err != nil {
-						continue
-					}
-=======
 		if len(uniqueColumns) > 0 {
 			for _, uniqueCol := range uniqueColumns {
 				log.Infof("Try to update data by unique column: %v", uniqueCol.ColumnName)
@@ -802,7 +785,6 @@
 					continue
 				}
 				log.Infof("Existing [%v] found by unique column: %v = %v", crud.tableInfo.TableName, uniqueCol.ColumnName, uniqueColumnValue)
->>>>>>> e6395a0d
 
 					for key, val := range row {
 						existingRow[key] = val
