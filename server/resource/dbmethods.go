package resource

import (
	"encoding/base64"
	"errors"
	"fmt"
	"io/ioutil"
	"os"
	"strconv"
	"strings"
	"time"

	"github.com/doug-martin/goqu/v9"

	"github.com/araddon/dateparse"
	"github.com/artpar/api2go"
	uuid "github.com/artpar/go.uuid"
	"github.com/buraksezer/olric"
	"github.com/daptin/daptin/server/auth"
	fieldtypes "github.com/daptin/daptin/server/columntypes"
	"github.com/daptin/daptin/server/statementbuilder"
	"github.com/jmoiron/sqlx"
	log "github.com/sirupsen/logrus"
)

const DATE_LAYOUT = "2006-01-02 15:04:05"

// IsUserActionAllowed Checks if a user identified by userReferenceId and belonging to userGroups is allowed to invoke an action `actionName` on type `typeName`
// Called before invoking an action from the /action/** api
// Checks EXECUTE on both the type and action for this user
// The permissions can come from different groups
func (dr *DbResource) IsUserActionAllowed(userReferenceId string, userGroups []auth.GroupPermission, typeName string, actionName string) bool {

	permission := dr.GetObjectPermissionByWhereClause("world", "table_name", typeName)

	actionPermission := dr.GetObjectPermissionByWhereClause("action", "action_name", actionName)

	canExecuteOnType := permission.CanExecute(userReferenceId, userGroups)
	canExecuteAction := actionPermission.CanExecute(userReferenceId, userGroups)

	return canExecuteOnType && canExecuteAction

}

// GetActionByName Gets an Action instance by `typeName` and `actionName`
// Check Action instance for usage
func (dr *DbResource) GetActionByName(typeName string, actionName string) (Action, error) {
	var a ActionRow

	var action Action

	sql, args, err := statementbuilder.Squirrel.Select(
		goqu.I("a.action_name").As("name"),
		goqu.I("w.table_name").As("ontype"),
		goqu.I("a.label").As("label"),
		goqu.I("action_schema").As("action_schema"),
		goqu.I("a.reference_id").As("referenceid"),
	).From(goqu.T("action").As("a")).
		Join(
			goqu.T("world").As("w"),
			goqu.On(goqu.Ex{
				"w.id": goqu.I("a.world_id"),
			}),
		).Where(goqu.Ex{"w.table_name": typeName}).Where(goqu.Ex{"a.action_name": actionName}).Limit(1).ToSQL()

	if err != nil {
		return action, err
	}

	stmt, err := dr.connection.Preparex(sql)
	if err != nil {
		log.Errorf("[72] failed to prepare statment: %v", err)
		return action, err
	}
	defer func(stmt1 *sqlx.Stmt) {
		err := stmt1.Close()
		if err != nil {
			log.Errorf("failed to close prepared statement: %v", err)
		}
	}(stmt)

	err = stmt.QueryRowx(args...).StructScan(&a)

	if err != nil {
		log.Errorf("sql: %v", sql)
		log.Errorf("Failed to scan action 66: %v", err)
		return action, err
	}

	err = json.Unmarshal([]byte(a.ActionSchema), &action)
	CheckErr(err, "failed to unmarshal infields")

	action.Name = a.Name
	action.Label = a.Name
	action.ReferenceId = a.ReferenceId
	action.OnType = a.OnType

	return action, nil
}

// GetActionsByType Gets the list of all actions defined on type `typeName`
// Returns list of `Action`
func (dr *DbResource) GetActionsByType(typeName string) ([]Action, error) {
	action := make([]Action, 0)

	sql, args, err := statementbuilder.Squirrel.Select(
		goqu.I("a.action_name").As("name"),
		goqu.I("w.table_name").As("ontype"),
		goqu.I("a.label"),
		goqu.I("action_schema"),
		goqu.I("instance_optional"),
		goqu.I("a.reference_id").As("referenceid"),
	).From(goqu.T("action").As("a")).Join(goqu.T("world").As("w"), goqu.On(goqu.Ex{
		"w.id": goqu.I("a.world_id"),
	})).Where(goqu.Ex{
		"w.table_name": typeName,
	}).ToSQL()
	if err != nil {
		return nil, err
	}

	stmt, err := dr.connection.Preparex(sql)
	if err != nil {
		log.Errorf("[124] failed to prepare statment: %v", err)
		return nil, err
	}
	defer func(stmt1 *sqlx.Stmt) {
		err := stmt1.Close()
		if err != nil {
			log.Errorf("failed to close prepared statement: %v", err)
		}
	}(stmt)

	rows, err := stmt.Queryx(args...)
	if err != nil {
		log.Errorf("[126] Failed to scan action: %v", err)
		return action, err
	}
	defer func(rows *sqlx.Rows) {
		err := rows.Close()
		if err != nil {
			log.Errorf("[132] failed to close row after value scan")
		}
	}(rows)

	for rows.Next() {

		var act Action
		var a ActionRow
		err := rows.StructScan(&a)
		CheckErr(err, "Failed to struct scan action row")

		if len(a.Label) < 1 {
			continue
		}
		err = json.Unmarshal([]byte(a.ActionSchema), &act)
		CheckErr(err, "failed to unmarshal infields")

		act.Name = a.Name
		act.Label = a.Label
		act.ReferenceId = a.ReferenceId
		act.OnType = a.OnType
		act.InstanceOptional = a.InstanceOptional

		action = append(action, act)

	}

	return action, nil
}

// GetActionPermissionByName Gets permission of an action by typeId and actionName
// Loads the owner, usergroup and guest permission of the action from the database
// Return a PermissionInstance
// Special utility function for actions, for other objects use GetObjectPermissionByReferenceId
func (dr *DbResource) GetActionPermissionByName(worldId int64, actionName string) (PermissionInstance, error) {

	refId, err := dr.GetReferenceIdByWhereClause("action", goqu.Ex{"action_name": actionName}, goqu.Ex{"world_id": worldId})
	if err != nil {
		return PermissionInstance{}, err
	}

	if refId == nil || len(refId) < 1 {
		return PermissionInstance{}, errors.New(fmt.Sprintf("Failed to find action [%v] on [%v]", actionName, worldId))
	}
	permissions := dr.GetObjectPermissionByReferenceId("action", refId[0])

	return permissions, nil
}

// GetObjectPermissionByReferenceId Gets permission of an Object by typeName and string referenceId
// Loads the owner, usergroup and guest permission of the action from the database
// Return a PermissionInstance
// Return a NoPermissionToAnyone if no such object exist
func (dr *DbResource) GetObjectPermissionByReferenceId(objectType string, referenceId string) PermissionInstance {

	var selectQuery string
	var queryParameters []interface{}
	var err error
	var perm PermissionInstance
	if objectType == "usergroup" {
		selectQuery, queryParameters, err = statementbuilder.Squirrel.
			Select("permission", "id").
			From(objectType).Where(goqu.Ex{"reference_id": referenceId}).ToSQL()
	} else {
		selectQuery, queryParameters, err = statementbuilder.Squirrel.
			Select(USER_ACCOUNT_ID_COLUMN, "permission", "id").
			From(objectType).Where(goqu.Ex{"reference_id": referenceId}).ToSQL()

	}

	if err != nil {
		log.Errorf("Failed to create sql: %v", err)
		return perm
	}

	stmt, err := dr.connection.Preparex(selectQuery)
	if err != nil {
		log.Errorf("[219] failed to prepare statment: %v", err)
		return perm
	}
	defer func(stmt1 *sqlx.Stmt) {
		err := stmt1.Close()
		if err != nil {
			log.Errorf("failed to close prepared statement: %v", err)
		}
	}(stmt)

	resultObject := make(map[string]interface{})
	err = stmt.QueryRowx(queryParameters...).MapScan(resultObject)
	if err != nil {
		log.Errorf("Failed to scan permission 1 [%v]: %v", referenceId, err)
	}
	//log.Printf("permi map: %v", resultObject)
	if resultObject[USER_ACCOUNT_ID_COLUMN] != nil {

		user, err := dr.GetIdToReferenceId(USER_ACCOUNT_TABLE_NAME, resultObject[USER_ACCOUNT_ID_COLUMN].(int64))
		if err == nil {
			perm.UserId = user
		}

	}

	i, ok := resultObject["id"].(int64)
	if !ok {
		return perm
	}
	perm.UserGroupId = dr.GetObjectGroupsByObjectId(objectType, i)

	perm.Permission = auth.AuthPermission(resultObject["permission"].(int64))
	if err != nil {
		log.Errorf("Failed to scan permission 2: %v", err)
	}

	//log.Printf("PermissionInstance for [%v]: %v", typeName, perm)
	return perm
}

<<<<<<< HEAD
// Get permission of an Object by typeName and string referenceId
=======
// GetObjectPermissionById Get permission of an Object by typeName and string referenceId
>>>>>>> 5bfbdd31
// Loads the owner, usergroup and guest permission of the action from the database
// Return a PermissionInstance
// Return a NoPermissionToAnyone if no such object exist
func (dr *DbResource) GetObjectPermissionById(objectType string, id int64) PermissionInstance {

	var selectQuery string
	var queryParameters []interface{}
	var err error
	var perm PermissionInstance
	if objectType == "usergroup" {
		selectQuery, queryParameters, err = statementbuilder.Squirrel.
			Select("permission", "id").
			From(objectType).Where(goqu.Ex{"id": id}).
			ToSQL()
	} else {
		selectQuery, queryParameters, err = statementbuilder.Squirrel.
			Select(USER_ACCOUNT_ID_COLUMN, "permission", "id").
			From(objectType).Where(goqu.Ex{"id": id}).
			ToSQL()

	}

	if err != nil {
		log.Errorf("Failed to create sql: %v", err)
		return perm
	}

	stmt, err := dr.connection.Preparex(selectQuery)
	if err != nil {
		log.Errorf("[289] failed to prepare statment: %v", err)
		return perm
	}
	defer func(stmt1 *sqlx.Stmt) {
		err := stmt1.Close()
		if err != nil {
			log.Errorf("failed to close prepared statement: %v", err)
		}
	}(stmt)

	resultObject := make(map[string]interface{})
	err = stmt.QueryRowx(queryParameters...).MapScan(resultObject)
	if err != nil {
		log.Errorf("Failed to scan permission 3 [%v]: %v", id, err)
	}
	//log.Printf("permi map: %v", resultObject)
	if resultObject[USER_ACCOUNT_ID_COLUMN] != nil {

		user, err := dr.GetIdToReferenceId(USER_ACCOUNT_TABLE_NAME, resultObject["user_account_id"].(int64))
		if err == nil {
			perm.UserId = user
		}
	}

	perm.UserGroupId = dr.GetObjectGroupsByObjectId(objectType, resultObject["id"].(int64))

	perm.Permission = auth.AuthPermission(resultObject["permission"].(int64))
	if err != nil {
		log.Errorf("Failed to scan permission 2: %v", err)
	}

	//log.Printf("PermissionInstance for [%v]: %v", typeName, perm)
	return perm
}

var OlricCache *olric.DMap

// GetObjectPermissionByWhereClause Gets permission of an Object by typeName and string referenceId with a simple where clause colName = colValue
// Use carefully
// Loads the owner, usergroup and guest permission of the action from the database
// Return a PermissionInstance
// Return a NoPermissionToAnyone if no such object exist
func (dr *DbResource) GetObjectPermissionByWhereClause(objectType string, colName string, colValue string) PermissionInstance {
	if OlricCache == nil {
		OlricCache, _ = dr.OlricDb.NewDMap("default-cache")
	}

	cacheKey := ""
	if OlricCache != nil {
		cacheKey = fmt.Sprintf("%s_%s_%s", objectType, colName, colValue)
		cachedPermission, err := OlricCache.Get(cacheKey)
		if cachedPermission != nil && err == nil {
			return cachedPermission.(PermissionInstance)
		}
	}

	var perm PermissionInstance
	s, q, err := statementbuilder.Squirrel.Select(USER_ACCOUNT_ID_COLUMN, "permission", "id").From(objectType).Where(goqu.Ex{colName: colValue}).ToSQL()
	if err != nil {
		log.Errorf("Failed to create sql: %v", err)
		return perm
	}

	stmt, err := dr.connection.Preparex(s)
	if err != nil {
		log.Errorf("[355] failed to prepare statment: %v", err)
		return perm
	}
	defer func(stmt1 *sqlx.Stmt) {
		err := stmt1.Close()
		if err != nil {
			log.Errorf("failed to close prepared statement: %v", err)
		}
	}(stmt)

	m := make(map[string]interface{})
	err = stmt.QueryRowx(q...).MapScan(m)

	if err != nil {

		log.Errorf("Failed to scan permission: %v", err)
		return perm
	}

	//log.Printf("permi map: %v", m)
	if m["user_account_id"] != nil {

		user, err := dr.GetIdToReferenceId(USER_ACCOUNT_TABLE_NAME, m[USER_ACCOUNT_ID_COLUMN].(int64))
		if err == nil {
			perm.UserId = user
		}

	}

	perm.UserGroupId = dr.GetObjectGroupsByObjectId(objectType, m["id"].(int64))

	perm.Permission = auth.AuthPermission(m["permission"].(int64))

	//log.Printf("PermissionInstance for [%v]: %v", typeName, perm)

	if OlricCache != nil {
		_ = OlricCache.PutIfEx(cacheKey, perm, 10*time.Second, olric.IfNotFound)
	}
	return perm
}

// GetObjectUserGroupsByWhere Get list of group permissions for objects of typeName where colName=colValue
// Utility method which makes a join query to load a lot of permissions quickly
// Used by GetRowPermission
func (dr *DbResource) GetObjectUserGroupsByWhere(objectType string, colName string, colValue interface{}) []auth.GroupPermission {

	//if OlricCache == nil {
	//	OlricCache, _ = dr.OlricDb.NewDMap("default-cache")
	//}
	//
	//cacheKey := ""
	//if OlricCache != nil {
	//	cacheKey = fmt.Sprintf("groups-%s_%s_%s", objectType, colName, colValue)
	//	cachedPermission, err := OlricCache.Get(cacheKey)
	//	if cachedPermission != nil && err == nil {
	//		return cachedPermission.([]auth.GroupPermission)
	//	}
	//}

	s := make([]auth.GroupPermission, 0)

	rel := api2go.TableRelation{}
	rel.Subject = objectType
	rel.SubjectName = objectType + "_id"
	rel.Object = "usergroup"
	rel.ObjectName = "usergroup_id"
	rel.Relation = "has_many_and_belongs_to_many"

	//log.Printf("Join string: %v: ", rel.GetJoinString())

	sql, args, err := statementbuilder.Squirrel.Select(
		goqu.I("usergroup_id.reference_id").As("groupreferenceid"),
		goqu.I(rel.GetJoinTableName()+".reference_id").As("relationreferenceid"),
		goqu.I(rel.GetJoinTableName()+".permission").As("permission"),
	).From(goqu.T(rel.GetSubject())).
		// rel.GetJoinString()
		Join(goqu.T(rel.GetJoinTableName()).As(rel.GetJoinTableName()),
			goqu.On(goqu.Ex{
				fmt.Sprintf("%v.%v", rel.GetJoinTableName(), rel.GetSubjectName()): goqu.I(fmt.Sprintf("%v.%v", rel.GetSubject(), "id")),
			})).
		Join(goqu.T(rel.GetObject()).As(rel.GetObjectName()),
			goqu.On(goqu.Ex{
				fmt.Sprintf("%v.%v", rel.GetJoinTableName(), rel.GetObjectName()): goqu.I(fmt.Sprintf("%v.%v", rel.GetObjectName(), "id")),
			})).
		Where(goqu.Ex{
			fmt.Sprintf("%s.%s", rel.Subject, colName): colValue,
		}).ToSQL()
	if err != nil {
		log.Errorf("Failed to create permission select query: %v", err)
		return s
	}

	stmt, err := dr.connection.Preparex(sql)
	if err != nil {
		log.Errorf("[436] failed to prepare statment: %v", err)
		return nil
	}
	defer func(stmt1 *sqlx.Stmt) {
		err := stmt1.Close()
		if err != nil {
			log.Errorf("failed to close prepared statement: %v", err)
		}
	}(stmt)

	res, err := stmt.Queryx(args...)
	//log.Printf("Group select sql: %v", sql)
	if err != nil {

		log.Errorf("Failed to get object groups by where clause: %v", err)
		log.Errorf("Query: %s == [%v]", sql, args)
		return s
	}
	defer res.Close()

	for res.Next() {
		var g auth.GroupPermission
		err = res.StructScan(&g)
		if err != nil {
			log.Errorf("Failed to scan group permission 1: %v", err)
		}
		s = append(s, g)
	}

	//if OlricCache != nil {
	//	_ = OlricCache.PutIfEx(cacheKey, s, 10*time.Second, olric.IfNotFound)
	//}

	return s

}
func (dr *DbResource) GetObjectGroupsByObjectId(objType string, objectId int64) []auth.GroupPermission {
	s := make([]auth.GroupPermission, 0)

	refId, err := dr.GetIdToReferenceId(objType, objectId)

	if objType == "usergroup" {

		if err != nil {
			log.Printf("Failed to get id to reference id [%v][%v] == %v", objType, objectId, err)
			return s
		}
		s = append(s, auth.GroupPermission{
			GroupReferenceId:    refId,
			ObjectReferenceId:   refId,
			RelationReferenceId: refId,
			Permission:          auth.AuthPermission(dr.Cruds["usergroup"].model.GetDefaultPermission()),
		})
		return s
	}

	sql, args, err := statementbuilder.Squirrel.Select(
		goqu.I("ug.reference_id").As("groupreferenceid"),
		goqu.I("uug.reference_id").As("relationreferenceid"),
		goqu.I("uug.permission").As("permission"),
	).From(goqu.T("usergroup").As("ug")).
		Join(
			goqu.T(fmt.Sprintf("%s_%s_id_has_usergroup_usergroup_id", objType, objType)).As("uug"),
			goqu.On(goqu.Ex{"uug.usergroup_id": goqu.I("ug.id")})).
		Where(goqu.Ex{
			fmt.Sprintf("uug.%s_id", objType): objectId,
		}).ToSQL()

	stmt, err := dr.connection.Preparex(sql)
	if err != nil {
		log.Errorf("[501] failed to prepare statment: %v", err)
		return nil
	}
	defer func(stmt1 *sqlx.Stmt) {
		err := stmt1.Close()
		if err != nil {
			log.Errorf("failed to close prepared statement: %v", err)
		}
	}(stmt)

	res, err := stmt.Queryx(args...)

	if err != nil {
		log.Errorf("Failed to query object group by object id 403 [%v][%v] == %v", objType, objectId, err)
		return s
	}
	defer func(res *sqlx.Rows) {
		err := res.Close()
		if err != nil {
			log.Errorf("[478] failed to close result after value scan in defer")
		}
	}(res)

	for res.Next() {
		var g auth.GroupPermission
		err = res.StructScan(&g)
		g.ObjectReferenceId = refId
		if err != nil {
			log.Errorf("Failed to scan group permission 2: %v", err)
		}
		s = append(s, g)
	}
	return s

}

// CanBecomeAdmin Checks if the context user can invoke the become admin action
// checks if there is only 1 real user in the system
// No one can become admin once we have an adminstrator
func (dbResource *DbResource) CanBecomeAdmin() bool {

	adminRefId := dbResource.GetAdminReferenceId()
	if adminRefId == nil || len(adminRefId) == 0 {
		return true
	}

	return false

}

// GetUserAccountRowByEmail Returns the user account row of a user by looking up on email
func (d *DbResource) GetUserAccountRowByEmail(email string) (map[string]interface{}, error) {

	user, _, err := d.Cruds[USER_ACCOUNT_TABLE_NAME].GetRowsByWhereClause("user_account", nil, goqu.Ex{"email": email})

	if len(user) > 0 {

		return user[0], err
	}

	return nil, errors.New("no such user")

}

func (d *DbResource) GetUserPassword(email string) (string, error) {
	passwordHash := ""

	existingUsers, _, err := d.Cruds[USER_ACCOUNT_TABLE_NAME].GetRowsByWhereClause("user_account", nil, goqu.Ex{"email": email})
	if err != nil {
		return passwordHash, err
	}
	if len(existingUsers) < 1 {
		return passwordHash, errors.New("user not found")
	}

	passwordHash = existingUsers[0]["password"].(string)

	return passwordHash, err
}

// UserGroupNameToId Converts group name to the internal integer id

// should not be used since group names are not unique
// deprecated
func (dr *DbResource) UserGroupNameToId(groupName string) (uint64, error) {

	query, arg, err := statementbuilder.Squirrel.Select("id").From("usergroup").Where(goqu.Ex{"name": groupName}).ToSQL()
	if err != nil {
		return 0, err
	}
	stmt, err := dr.connection.Preparex(query)
	if err != nil {
		log.Errorf("[592] failed to prepare statment: %v", err)
		return 0, err
	}
	defer func(stmt1 *sqlx.Stmt) {
		err := stmt1.Close()
		if err != nil {
			log.Errorf("failed to close prepared statement: %v", err)
		}
	}(stmt)

	res := stmt.QueryRowx(arg...)
	if res.Err() != nil {
		return 0, res.Err()
	}

	var id uint64
	err = res.Scan(&id)

	return id, err
}

// BecomeAdmin make user the administrator and owner of everything
// Check CanBecomeAdmin before invoking this
func (dbResource *DbResource) BecomeAdmin(userId int64) bool {
	log.Printf("User: %d is going to become admin", userId)
	if !dbResource.CanBecomeAdmin() {
		return false
	}

	for _, crud := range dbResource.Cruds {

		if crud.model.GetName() == "user_account_user_account_id_has_usergroup_usergroup_id" {
			continue
		}

		if crud.model.HasColumn(USER_ACCOUNT_ID_COLUMN) {

			q, v, err := statementbuilder.Squirrel.
				Update(crud.model.GetName()).
				Set(goqu.Record{
					USER_ACCOUNT_ID_COLUMN: userId,
					"permission":           auth.DEFAULT_PERMISSION,
				}).ToSQL()
			if err != nil {
				log.Errorf("Query: %v", q)
				log.Errorf("Failed to create query to update to become admin: %v == %v", crud.model.GetName(), err)
				continue
			}

			_, err = dbResource.db.Exec(q, v...)
			if err != nil {
				log.Errorf("Query: %v", q)
				log.Errorf("	Failed to execute become admin update query: %v", err)
				continue
			}

		}
	}

	adminUsergroupId, err := dbResource.UserGroupNameToId("administrators")
	reference_id, err := uuid.NewV4()

	query, args, err := statementbuilder.Squirrel.Insert("user_account_user_account_id_has_usergroup_usergroup_id").
		Cols(USER_ACCOUNT_ID_COLUMN, "usergroup_id", "permission", "reference_id").
		Vals([]interface{}{userId, adminUsergroupId, int64(auth.DEFAULT_PERMISSION), reference_id.String()}).
		ToSQL()

	_, err = dbResource.db.Exec(query, args...)
	CheckErr(err, "Failed to add user to administrator usergroup: %v == %v", query, args)

	query, args, err = statementbuilder.Squirrel.Update("world").
		Set(goqu.Record{
			"permission":         int64(auth.DEFAULT_PERMISSION),
			"default_permission": int64(auth.DEFAULT_PERMISSION),
		}).
		Where(goqu.Ex{
			"table_name": goqu.Op{"notlike": "%_audit"},
		}).
		ToSQL()
	if err != nil {
		log.Errorf("Failed to create sql for updating world permissions: %v", err)
	}

	_, err = dbResource.db.Exec(query, args...)
	if err != nil {
		log.Errorf("Failed to update world permissions: %v", err)
	}

	query, args, err = statementbuilder.Squirrel.Update("world").
		Set(goqu.Record{
			"permission":         int64(auth.UserCreate | auth.GroupCreate),
			"default_permission": int64(auth.UserRead | auth.GroupRead),
		}).
		Where(goqu.Ex{
			"table_name": goqu.Op{"like": "%_audit"},
		}).ToSQL()
	if err != nil {
		log.Errorf("Failed to create sql for update world audit permissions: %v", err)
	}

	_, err = dbResource.db.Exec(query, args...)
	if err != nil {
		log.Errorf("Failed to world update audit permissions: %v", err)
	}

	query, args, err = statementbuilder.Squirrel.Update("action").
		Set(goqu.Record{"permission": int64(auth.UserRead | auth.UserExecute | auth.GroupCRUD | auth.GroupExecute | auth.GroupRefer)}).
		ToSQL()
	if err != nil {
		log.Errorf("Failed to create update action permission sql : %v", err)
	}

	_, err = dbResource.db.Exec(query, args...)
	if err != nil {
		log.Errorf("Failed to update action permissions : %v", err)
	}

	query, args, err = statementbuilder.Squirrel.Update("action").
		Set(goqu.Record{"permission": int64(auth.GuestPeek | auth.GuestExecute | auth.UserRead | auth.UserExecute | auth.GroupRead | auth.GroupExecute)}).
		Where(goqu.Ex{
			"action_name": "signin",
		}).
		ToSQL()
	if err != nil {
		log.Errorf("Failed to create update sign in action permission sql : %v", err)
	}

	_, err = dbResource.db.Exec(query, args...)
	if err != nil {
		log.Errorf("Failed to world update signin action  permissions: %v", err)
	}

	return true
}

func (dr *DbResource) GetRowPermission(row map[string]interface{}) PermissionInstance {

	refId, ok := row["reference_id"]
	if !ok {
		refId = row["id"]
	}
	rowType := row["__type"].(string)

	var perm PermissionInstance

	if rowType != "usergroup" {
		if row[USER_ACCOUNT_ID_COLUMN] != nil {
			uid, _ := row[USER_ACCOUNT_ID_COLUMN].(string)
			perm.UserId = uid
		} else {
			u, _ := dr.GetReferenceIdToObjectColumn(rowType, refId.(string), USER_ACCOUNT_ID_COLUMN)
			if u != nil {
				uid, _ := u.(string)
				perm.UserId = uid
			}
		}

	}

	loc := strings.Index(rowType, "_has_")
	//log.Printf("Location [%v]: %v", dr.model.GetName(), loc)

	if BeginsWith(rowType, "file.") || rowType == "none" {
		perm.UserGroupId = []auth.GroupPermission{
			{
				GroupReferenceId:    "",
				ObjectReferenceId:   "",
				RelationReferenceId: "",
				Permission:          auth.AuthPermission(auth.GuestRead),
			},
		}
		return perm
	}

	if loc == -1 && dr.Cruds[rowType].model.HasMany("usergroup") {

		perm.UserGroupId = dr.GetObjectUserGroupsByWhere(rowType, "reference_id", refId.(string))

	} else if rowType == "usergroup" {
		originalGroupId, _ := row["reference_id"]
		originalGroupIdStr := refId.(string)
		if originalGroupId != nil {
			originalGroupIdStr = originalGroupId.(string)
		}

		perm.UserGroupId = []auth.GroupPermission{
			{
				GroupReferenceId:    originalGroupIdStr,
				ObjectReferenceId:   refId.(string),
				RelationReferenceId: refId.(string),
				Permission:          auth.AuthPermission(dr.Cruds["usergroup"].model.GetDefaultPermission()),
			},
		}
	} else if loc > -1 {
		// this is a something belongs to a usergroup row
		//for colName, colValue := range row {
		//	if EndsWithCheck(colName, "_id") && colName != "reference_id" {
		//		if colName != "usergroup_id" {
		//			return dr.GetObjectPermissionByReferenceId(strings.Split(rowType, "_"+colName)[0], colValue.(string))
		//		}
		//	}
		//}

	}

	rowPermission := row["permission"]
	if rowPermission != nil {

		var err error
		i64, ok := rowPermission.(int64)
		if !ok {
			f64, ok := rowPermission.(float64)
			if !ok {
				i64, err = strconv.ParseInt(rowPermission.(string), 10, 64)
				//p, err := int64(row["permission"].(int))
				if err != nil {
					log.Errorf("Invalid cast :%v", err)
				}
			} else {
				i64 = int64(f64)
			}
		}

		perm.Permission = auth.AuthPermission(i64)
	} else {
		pe := dr.GetObjectPermissionByReferenceId(rowType, refId.(string))
		perm.Permission = pe.Permission
	}
	//log.Printf("Row permission: %v  ---------------- %v", perm, row)
	return perm
}

func (dr *DbResource) GetRowsByWhereClause(typeName string, includedRelations map[string]bool, where ...goqu.Ex) (
	[]map[string]interface{}, [][]map[string]interface{}, error) {

	stmt := statementbuilder.Squirrel.Select("*").From(typeName)

	for _, w := range where {
		stmt = stmt.Where(w)
	}

	s, q, err := stmt.ToSQL()

	//log.Printf("GetRowsByWhereClause: %v == [%v]", s)

	stmt1, err := dr.connection.Preparex(s)
	if err != nil {
		log.Errorf("[839] failed to prepare statment: %v", err)
		return nil, nil, err
	}
	defer func(stmt1 *sqlx.Stmt) {
		err := stmt1.Close()
		if err != nil {
			log.Errorf("failed to close prepared statement: %v", err)
		}
	}(stmt1)

	rows, err := stmt1.Queryx(q...)
	if err != nil {
		return nil, nil, err
	}
	defer func(rows *sqlx.Rows) {
		err := rows.Close()
		if err != nil {
			log.Errorf("[802] failed to close rows after scanning values in defer")
		}
	}(rows)

	m1, include, err := dr.ResultToArrayOfMap(rows, dr.Cruds[typeName].model.GetColumnMap(), includedRelations)

	return m1, include, err

}
func (dr *DbResource) GetRandomRow(typeName string, count uint) ([]map[string]interface{}, error) {

	randomFunc := "RANDOM() * "

	if dr.connection.DriverName() == "mysql" {
		randomFunc = "RAND() * "
	}

	// select id from world where id > RANDOM() * (SELECT MAX(id) FROM world) limit 15;
	maxSql, _, _ := goqu.Select(goqu.L("max(id)")).From(typeName).ToSQL()
	stmt := statementbuilder.Squirrel.Select("*").From(typeName).Where(goqu.Ex{
		"id": goqu.Op{"gte": goqu.L(randomFunc + " ( " + maxSql + " ) ")},
	}).Limit(count)

	s, q, err := stmt.ToSQL()

	//log.Printf("Select query: %v == [%v]", s, q)

	stmt1, err := dr.connection.Preparex(s)
	if err != nil {
		log.Errorf("[885] failed to prepare statment: %v", err)
		return nil, err
	}
	defer func(stmt1 *sqlx.Stmt) {
		err := stmt1.Close()
		if err != nil {
			log.Errorf("failed to close prepared statement: %v", err)
		}
	}(stmt1)

	rows, err := stmt1.Queryx(q...)
	if err != nil {
		return nil, err
	}
	defer func(rows *sqlx.Rows) {
		err := rows.Close()
		if err != nil {
			log.Errorf("[843] failed to close rows after value scan in defer")
		}
	}(rows)

	m1, _, err := dr.ResultToArrayOfMap(rows, dr.Cruds[typeName].model.GetColumnMap(), nil)

	return m1, err

}

func (dr *DbResource) GetUserMembersByGroupName(groupName string) []string {

	s, q, err := statementbuilder.Squirrel.
		Select("u.reference_id").
		From(goqu.T("user_account_user_account_id_has_usergroup_usergroup_id").As("uu")).
		LeftJoin(
			goqu.T("user_account").As("u"), goqu.On(goqu.Ex{
				"uu.user_account_id": goqu.I("u.id"),
			})).
		LeftJoin(
			goqu.T("usergroup").As("g"), goqu.On(goqu.Ex{
				"uu.usergroup_id": goqu.I("g.id"),
			})).
		Where(goqu.Ex{"g.name": groupName}).
		Order(goqu.I("uu.created_at").Asc()).ToSQL()
	if err != nil {
		log.Errorf("Failed to create sql query 749: %v", err)
		return []string{}
	}

	refIds := make([]string, 0)

	stmt1, err := dr.connection.Preparex(s)
	if err != nil {
		log.Errorf("[936] failed to prepare statment: %v", err)
		return nil
	}
	defer func(stmt1 *sqlx.Stmt) {
		err := stmt1.Close()
		if err != nil {
			log.Errorf("failed to close prepared statement: %v", err)
		}
	}(stmt1)

	rows, err := stmt1.Queryx(q...)
	if err != nil {
		log.Errorf("Failed to create sql query 757: %v", err)
		return []string{}
	}
	for rows.Next() {
		var refId string
		err = rows.Scan(&refId)
		CheckErr(err, "failed to scan ref id")
		refIds = append(refIds, refId)
	}

	return refIds

}

func (dr *DbResource) GetUserEmailIdByUsergroupId(usergroupId int64) string {

	s, q, err := statementbuilder.Squirrel.Select("u.email").From(goqu.T("user_account_user_account_id_has_usergroup_usergroup_id").As("uu")).
		LeftJoin(
			goqu.T(USER_ACCOUNT_TABLE_NAME).As("u"),
			goqu.On(goqu.Ex{
				"uu." + USER_ACCOUNT_ID_COLUMN: goqu.I("u.id"),
			}),
		).Where(goqu.Ex{"uu.usergroup_id": usergroupId}).
		Order(goqu.I("uu.created_at").Asc()).Limit(1).ToSQL()
	if err != nil {
		log.Errorf("Failed to create sql query 781: %v", err)
		return ""
	}

	var email string

	stmt1, err := dr.connection.Preparex(s)
	if err != nil {
		log.Errorf("[981] failed to prepare statment: %v", err)
		return ""
	}
	defer func(stmt1 *sqlx.Stmt) {
		err := stmt1.Close()
		if err != nil {
			log.Errorf("failed to close prepared statement: %v", err)
		}
	}(stmt1)

	err = stmt1.QueryRowx(q...).Scan(&email)
	if err != nil {
		log.Warnf("Failed to execute query 789: %v == %v", s, q)
		log.Warnf("Failed to scan user group id from the result 830: %v", err)
	}

	return email

}

func (dr *DbResource) GetUserById(userId int64) (map[string]interface{}, error) {

	user, _, err := dr.Cruds[USER_ACCOUNT_TABLE_NAME].GetSingleRowById("user_account", userId, nil)

	if len(user) > 0 {
		return user, err
	}

	return nil, errors.New("no such user")

	//type myStruct struct {
	//	UserName string
	//	EmailAddress string `db:"d"`
	//}
	//var email string
	//ds := statementbuilder.Squirrel.Select("email").From(goqu.T("user_account")).Where(goqu.Ex{"id": userId})
	//sql, args,err := ds.ToSQL()
	//
	//if err != nil {
	//	log.Errorf("Failed to create sql query 872: %v", err)
	//	return ""
	//}
	//
	//
	//rowx := dr.db.QueryRowx(sql, args...)
	//err = rowx.Scan(&email)
	//if err != nil {
	//	log.Errorf("Failed to create sql query 872: %v", err)
	//	return ""
	//}
	//return email

}

func (dr *DbResource) GetSingleRowByReferenceId(typeName string, referenceId string, includedRelations map[string]bool) (map[string]interface{}, []map[string]interface{}, error) {
	//log.Printf("Get single row by id: [%v][%v]", typeName, referenceId)
	s, q, err := statementbuilder.Squirrel.Select("*").From(typeName).Where(goqu.Ex{"reference_id": referenceId}).ToSQL()
	if err != nil {
		log.Errorf("failed to create select query by ref id: %v", referenceId)
		return nil, nil, err
	}

	stmt1, err := dr.connection.Preparex(s)
	if err != nil {
		log.Errorf("[1011] failed to prepare statment: %v", err)
		return nil, nil, err
	}
	defer func(stmt1 *sqlx.Stmt) {
		err := stmt1.Close()
		if err != nil {
			log.Errorf("failed to close prepared statement: %v", err)
		}
	}(stmt1)

	rows, err := stmt1.Queryx(q...)
	if err != nil {
		log.Errorf("[940] failed to query single row by ref id: %v", err)
		return nil, nil, err
	}

	defer func() {
		if rows == nil {
			log.Printf("rows is already closed in get single row by reference id")
			return
		}
		err = rows.Close()
		CheckErr(err, "Failed to close rows after db query [%v]", s)
	}()

	resultRows, includeRows, err := dr.ResultToArrayOfMap(rows, dr.Cruds[typeName].model.GetColumnMap(), includedRelations)
	if err != nil {
		log.Printf("failed to ResultToArrayOfMap: %v", err)
		return nil, nil, err
	}

	if len(resultRows) < 1 {
		return nil, nil, fmt.Errorf("897 no such entity [%v][%v]", typeName, referenceId)
	}

	m := resultRows[0]
	n := includeRows[0]

	return m, n, err

}

func (dr *DbResource) GetSingleRowById(typeName string, id int64, includedRelations map[string]bool) (map[string]interface{}, []map[string]interface{}, error) {
	//log.Printf("Get single row by id: [%v][%v]", typeName, referenceId)
	s, q, err := statementbuilder.Squirrel.Select("*").From(typeName).Where(goqu.Ex{"id": id}).ToSQL()
	if err != nil {
		log.Errorf("Failed to create select query by id: %v", id)
		return nil, nil, err
	}

	stmt1, err := dr.connection.Preparex(s)
	if err != nil {
		log.Errorf("[1063] failed to prepare statment: %v", err)
		return nil, nil, err
	}

	defer func(stmt1 *sqlx.Stmt) {
		err := stmt1.Close()
		if err != nil {
			log.Errorf("failed to close prepared statement: %v", err)
		}
	}(stmt1)

	rows, err := stmt1.Queryx(q...)
	defer func(rows *sqlx.Rows) {
		err := rows.Close()
		if err != nil {
			log.Errorf("[989] failed to close rows after value scan in defer")
		}
	}(rows)
	resultRows, includeRows, err := dr.ResultToArrayOfMap(rows, dr.Cruds[typeName].model.GetColumnMap(), includedRelations)
	if err != nil {
		return nil, nil, err
	}

	if len(resultRows) < 1 {
		return nil, nil, fmt.Errorf("923 no such entity [%v][%v]", typeName, id)
	}

	m := resultRows[0]
	n := includeRows[0]

	return m, n, err

}

func (dr *DbResource) GetObjectByWhereClause(typeName string, column string, val interface{}) (map[string]interface{}, error) {
	s, q, err := statementbuilder.Squirrel.Select("*").From(typeName).Where(goqu.Ex{column: val}).ToSQL()
	if err != nil {
		return nil, err
	}

	stmt1, err := dr.connection.Preparex(s)
	if err != nil {
		log.Errorf("[1106] failed to prepare statment: %v", err)
		return nil, err
	}
	defer func(stmt1 *sqlx.Stmt) {
		err := stmt1.Close()
		if err != nil {
			log.Errorf("failed to close prepared statement: %v", err)
		}
	}(stmt1)

	row, err := stmt1.Queryx(q...)

	if err != nil {
		return nil, err
	}
	defer func(row *sqlx.Rows) {
		err := row.Close()
		if err != nil {
			log.Errorf("[1029] failed to close result after value scan in defer")
		}
	}(row)

	m, _, err := dr.ResultToArrayOfMap(row, dr.Cruds[typeName].model.GetColumnMap(), nil)

	if len(m) == 0 {
		log.Printf("No result found for [%v] [%v][%v]", typeName, column, val)
		return nil, errors.New(fmt.Sprintf("no [%s=%s] object found", column, val))
	}

	return m[0], err
}

func (dr *DbResource) GetIdToObject(typeName string, id int64) (map[string]interface{}, error) {
	s, q, err := statementbuilder.Squirrel.Select(goqu.C("*")).From(typeName).Where(goqu.Ex{"id": id}).ToSQL()
	if err != nil {
		return nil, err
	}

	stmt1, err := dr.connection.Preparex(s)
	if err != nil {
		log.Errorf("[1146] failed to prepare statment: %v", err)
		return nil, err
	}
	defer func(stmt1 *sqlx.Stmt) {
		err := stmt1.Close()
		if err != nil {
			log.Errorf("failed to close prepared statement: %v", err)
		}
	}(stmt1)

	row, err := stmt1.Queryx(q...)

	if err != nil {
		return nil, err
	}
	defer func(row *sqlx.Rows) {
		err := row.Close()
		if err != nil {
			log.Errorf("[1064] failed to close result after value scan in defer")
		}
	}(row)

	m, _, err := dr.ResultToArrayOfMap(row, dr.Cruds[typeName].model.GetColumnMap(), nil)

	if len(m) == 0 {
		log.Printf("No result found for [%v][%v]", typeName, id)
		return nil, err
	}

	return m[0], err
}

func (dr *DbResource) TruncateTable(typeName string, skipRelations bool) error {
	log.Printf("Truncate table: %v", typeName)

	if !skipRelations {

		var err error
		for _, rel := range dr.tableInfo.Relations {

			if rel.Relation == "belongs_to" {
				if rel.Subject == dr.tableInfo.TableName {
					// err = dr.TruncateTable(rel.Object, true)
				} else {
					err = dr.TruncateTable(rel.Object, true)
				}
			}
			if rel.Relation == "has_many" {
				err = dr.TruncateTable(rel.GetJoinTableName(), true)
			}
			if rel.Relation == "has_many_and_belongs_to_many" {
				err = dr.TruncateTable(rel.GetJoinTableName(), true)
			}
			if rel.Relation == "has_one" {
				if rel.Subject == dr.tableInfo.TableName {
					// err = dr.TruncateTable(rel.Object, true)
				} else {
					err = dr.TruncateTable(rel.Object, true)
				}
			}

			CheckErr(err, "Failed to truncate related table before truncate table [%v] [%v]", typeName, rel)
			err = nil
		}
	}

	s, q, err := statementbuilder.Squirrel.Delete(typeName).ToSQL()
	if err != nil {
		return err
	}

	_, err = dr.db.Exec(s, q...)

	return err

}

// Update the data and set the values using the data map without an validation or transformations
// Invoked by data import action
func (dr *DbResource) DirectInsert(typeName string, data map[string]interface{}) error {
	var err error

	columnMap := dr.Cruds[typeName].model.GetColumnMap()

	cols := make([]interface{}, 0)
	vals := make([]interface{}, 0)

	for columnName := range columnMap {
		colInfo, ok := dr.tableInfo.GetColumnByName(columnName)
		if !ok {
			log.Printf("No column named [%v]", columnName)
			continue
		}
		value := data[columnName]
		switch colInfo.ColumnType {
		case "datetime":
			if value != nil {
				valStr, ok := value.(string)
				if !ok {

				} else {

					value, err = dateparse.ParseLocal(valStr)
					if err != nil {
						log.Errorf("Failed to parse value as time, insert will fail [%v][%v]: %v", columnName, value, err)
						continue
					}
				}
			}
		}

		if columnName == "permission" {
			value = dr.tableInfo.DefaultPermission
		}

		cols = append(cols, columnName)
		vals = append(vals, value)

	}

	sqlString, args, err := statementbuilder.Squirrel.Insert(typeName).Cols(cols...).Vals(vals).ToSQL()

	if err != nil {
		return err
	}

	_, err = dr.db.Exec(sqlString, args...)
	if err != nil {
		log.Errorf("Failed SQL  [%v] [%v]", sqlString, args)
	}
	return err
}

// GetAllObjects Gets all rows from the table `typeName`
// Returns an array of Map object, each object has the column name to value mapping
// Utility method for loading all objects having low count
// Can be used by actions
func (dr *DbResource) GetAllObjects(typeName string) ([]map[string]interface{}, error) {
	s, q, err := statementbuilder.Squirrel.Select(goqu.L("*")).From(typeName).ToSQL()
	if err != nil {
		return nil, err
	}

	stmt1, err := dr.connection.Preparex(s)
	if err != nil {
		log.Errorf("[1291] failed to prepare statment: %v", err)
		return nil, err
	}
	defer func(stmt1 *sqlx.Stmt) {
		err := stmt1.Close()
		if err != nil {
			log.Errorf("failed to close prepared statement: %v", err)
		}
	}(stmt1)

	row, err := stmt1.Queryx(q...)

	if err != nil {
		return nil, err
	}
	defer func(row *sqlx.Rows) {
		err := row.Close()
		if err != nil {
			log.Errorf("[1204] failed to close result after value scan in defer")
		}
	}(row)

	m, _, err := dr.ResultToArrayOfMap(row, dr.Cruds[typeName].model.GetColumnMap(), nil)

	return m, err
}

// GetAllObjectsWithWhere Get all rows from the table `typeName`
// Returns an array of Map object, each object has the column name to value mapping
// Utility method for loading all objects having low count
// Can be used by actions
func (dr *DbResource) GetAllObjectsWithWhere(typeName string, where ...goqu.Ex) ([]map[string]interface{}, error) {
	query := statementbuilder.Squirrel.Select(goqu.L("*")).From(typeName)

	for _, w := range where {
		query = query.Where(w)
	}

	s, q, err := query.ToSQL()
	if err != nil {
		return nil, err
	}

	stmt1, err := dr.connection.Preparex(s)
	if err != nil {
		log.Errorf("[1336] failed to prepare statment: %v", err)
		return nil, err
	}
	defer func(stmt1 *sqlx.Stmt) {
		err := stmt1.Close()
		if err != nil {
			log.Errorf("failed to close prepared statement: %v", err)
		}
	}(stmt1)

	row, err := stmt1.Queryx(q...)

	if err != nil {
		return nil, err
	}
	defer func(row *sqlx.Rows) {
		err := row.Close()
		if err != nil {
			log.Errorf("[1244] failed to close result after value scan in defer")
		}
	}(row)

	m, _, err := dr.Cruds[typeName].ResultToArrayOfMap(row, dr.Cruds[typeName].model.GetColumnMap(), nil)

	return m, err
}

// GetAllRawObjects Get all rows from the table `typeName` without any processing of the response
// expect no "__type" column on the returned instances
// Returns an array of Map object, each object has the column name to value mapping
// Utility method for loading all objects having low count
// Can be used by actions
func (dr *DbResource) GetAllRawObjects(typeName string) ([]map[string]interface{}, error) {
	s, q, err := statementbuilder.Squirrel.Select(goqu.L("*")).From(typeName).ToSQL()
	if err != nil {
		return nil, err
	}

	stmt1, err := dr.connection.Preparex(s)
	if err != nil {
		log.Errorf("[1376] failed to prepare statment: %v", err)
		return nil, err
	}
	defer func(stmt1 *sqlx.Stmt) {
		err := stmt1.Close()
		if err != nil {
			log.Errorf("failed to close prepared statement: %v", err)
		}
	}(stmt1)

	row, err := stmt1.Queryx(q...)

	if err != nil {
		return nil, err
	}
	defer func(row *sqlx.Rows) {
		err := row.Close()
		if err != nil {
			log.Errorf("[1279] failed to close result after value scan in defer")
		}
	}(row)

	m, err := RowsToMap(row, typeName)

	return m, err
}

// GetReferenceIdToObject Loads an object of type `typeName` using a reference_id
// Used internally, can be used by actions
func (dr *DbResource) GetReferenceIdToObject(typeName string, referenceId string) (map[string]interface{}, error) {

	k := fmt.Sprintf("rio-%v-%v", typeName, referenceId)
	if OlricCache != nil {
		v, err := OlricCache.Get(k)
		if err == nil {
			return v.(map[string]interface{}), nil
		}
	}

	//log.Printf("Get Object by reference id [%v][%v]", typeName, referenceId)
	s, q, err := statementbuilder.Squirrel.Select("*").From(typeName).Where(goqu.Ex{"reference_id": referenceId}).ToSQL()
	if err != nil {
		return nil, err
	}

	stmt1, err := dr.connection.Preparex(s)
	if err != nil {
		log.Errorf("[1423] failed to prepare statment: %v", err)
		return nil, err
	}
	defer func(stmt1 *sqlx.Stmt) {
		err := stmt1.Close()
		if err != nil {
			log.Errorf("failed to close prepared statement: %v", err)
		}
	}(stmt1)

	//log.Printf("Get object by reference id sql: %v", s)
	row, err := stmt1.Queryx(q...)

	if err != nil {
		return nil, err
	}
	defer func() {
		err = row.Close()
		CheckErr(err, "[1314] Failed to close row after querying single row")
	}()

	results, _, err := dr.ResultToArrayOfMap(row, dr.Cruds[typeName].model.GetColumnMap(), nil)
	if err != nil {
		return nil, err
	}

	//log.Printf("Have to return first of %d results", len(results))
	if len(results) == 0 {
		return nil, fmt.Errorf("no such object 1161 [%v][%v]", typeName, referenceId)
	}
	if OlricCache != nil {
		_ = OlricCache.PutIfEx(k, results[0], 5*time.Second, olric.IfNotFound)
	}

	return results[0], err
}

// GetReferenceIdToObjectColumn Loads an object of type `typeName` using a reference_id
// Used internally, can be used by actions
func (dr *DbResource) GetReferenceIdToObjectColumn(typeName string, referenceId string, columnToSelect string) (interface{}, error) {
	//log.Printf("Get Object by reference id [%v][%v]", typeName, referenceId)
	s, q, err := statementbuilder.Squirrel.Select(columnToSelect).From(typeName).Where(goqu.Ex{"reference_id": referenceId}).ToSQL()
	if err != nil {
		return nil, err
	}

	//log.Printf("Get object by reference id sql: %v", s)

	stmt, err := dr.connection.Preparex(s)
	if err != nil {
		log.Errorf("[1473] failed to prepare statment for get object by reference id: %v", err)
		return nil, err
	}
	defer func(stmt1 *sqlx.Stmt) {
		err := stmt1.Close()
		if err != nil {
			log.Errorf("failed to close prepared statement: %v", err)
		}
	}(stmt)

	row, err := stmt.Queryx(q...)

	if err != nil {
		return nil, err
	}
	defer func() {
		err = row.Close()
		CheckErr(err, "Failed to close row after querying single row")
	}()

	results, _, err := dr.ResultToArrayOfMap(row, dr.Cruds[typeName].model.GetColumnMap(), nil)
	if err != nil {
		return nil, err
	}

	//log.Printf("Have to return first of %d results", len(results))
	if len(results) == 0 {
		return nil, fmt.Errorf("no such object 1197 [%v][%v]", typeName, referenceId)
	}

	return results[0][columnToSelect], err
}

// Load rows from the database of `typeName` with a where clause to filter rows
// Converts the queries to sql and run query with where clause
// Returns list of reference_ids
func (dr *DbResource) GetReferenceIdByWhereClause(typeName string, queries ...goqu.Ex) ([]string, error) {
	builder := statementbuilder.Squirrel.Select("reference_id").From(typeName)

	for _, qu := range queries {
		builder = builder.Where(qu)
	}

	s, q, err := builder.ToSQL()
	//log.Debugf("reference id by where query: %v", s)

	if err != nil {
		return nil, err
	}

	stmt, err := dr.connection.Preparex(s)
	if err != nil {
		log.Errorf("[1525] failed to prepare statment: %v", err)
		return nil, err
	}
	defer func(stmt1 *sqlx.Stmt) {
		err := stmt1.Close()
		if err != nil {
			log.Errorf("failed to close prepared statement: %v", err)
		}
	}(stmt)

	res, err := stmt.Queryx(q...)

	if err != nil {
		return nil, err
	}
	defer func(res *sqlx.Rows) {
		err := res.Close()
		if err != nil {
			log.Errorf("[1296] Failed to close rows after query")
		}
	}(res)

	ret := make([]string, 0)
	for res.Next() {
		var s string
		err := res.Scan(&s)
		if err != nil {
			log.Errorf("[1305] failed to scan result into variable")
			return nil, err
		}
		ret = append(ret, s)
	}

	return ret, err

}

// GetIdByWhereClause Loads rows from the database of `typeName` with a where clause to filter rows
// Converts the queries to sql and run query with where clause
// Returns  list of internal database integer ids
func (dr *DbResource) GetIdByWhereClause(typeName string, queries ...goqu.Ex) ([]int64, error) {
	builder := statementbuilder.Squirrel.Select("id").From(typeName)

	for _, qu := range queries {
		builder = builder.Where(qu)
	}

	s, q, err := builder.ToSQL()
	//log.Debugf("reference id by where query: %v", s)

	if err != nil {
		return nil, err
	}

	stmt, err := dr.connection.Preparex(s)
	if err != nil {
		log.Errorf("[1581] failed to prepare statment: %v", err)
		return nil, err
	}
	defer func(stmt1 *sqlx.Stmt) {
		err := stmt1.Close()
		if err != nil {
			log.Errorf("failed to close prepared statement: %v", err)
		}
	}(stmt)

	res, err := stmt.Queryx(q...)

	if err != nil {
		return nil, err
	}
	defer func(res *sqlx.Rows) {
		err := res.Close()
		if err != nil {
			log.Errorf("[1454] failed to close rows after value scan in defer")
		}
	}(res)

	ret := make([]int64, 0)
	for res.Next() {
		var s int64
		err := res.Scan(&s)
		if err != nil {
			log.Errorf("[1463] failed to scan value after query")
			return nil, err
		}
		ret = append(ret, s)
	}

	return ret, err

}

// GetIdToReferenceId Looks up an integer id and return a string reference id of an object of type `typeName`
func (dr *DbResource) GetIdToReferenceId(typeName string, id int64) (string, error) {

	k := fmt.Sprintf("itr-%v-%v", typeName, id)
	if OlricCache != nil {
		v, err := OlricCache.Get(k)
		if err == nil {
			return v.(string), nil
		}
	}

	s, q, err := statementbuilder.Squirrel.Select("reference_id").From(typeName).Where(goqu.Ex{"id": id}).ToSQL()
	if err != nil {
		return "", err
	}

	stmt, err := dr.connection.Preparex(s)
	if err != nil {
		log.Errorf("[1636] failed to prepare statment: %v", err)
		return "", err
	}
	defer func(stmt1 *sqlx.Stmt) {
		err := stmt1.Close()
		if err != nil {
			log.Errorf("failed to close prepared statement: %v", err)
		}
	}(stmt)

	var str string
	row := stmt.QueryRowx(q...)
	err = row.Scan(&str)
	if OlricCache != nil {
		OlricCache.PutIfEx(k, str, 1*time.Minute, olric.IfNotFound)
	}
	return str, err

}

<<<<<<< HEAD
func (dr *DbResource) GetReferenceIdByAccountId(typeName string, id int64) (string, error) {

	k := fmt.Sprintf("itr-%v-%v", typeName, id)
	if OlricCache != nil {
		v, err := OlricCache.Get(k)
		if err == nil {
			return v.(string), nil
		}
	}

	s, q, err := statementbuilder.Squirrel.Select("reference_id").From(typeName).Where(goqu.Ex{"user_account_id": id}).ToSQL()
	if err != nil {
		return "", err
	}

	var str string
	row := dr.db.QueryRowx(s, q...)
	err = row.Scan(&str)
	if OlricCache != nil {
		OlricCache.PutIfEx(k, str, 1*time.Minute, olric.IfNotFound)
	}
	return str, err

}

// Lookup an string reference id and return a internal integer id of an object of type `typeName`
=======
// GetReferenceIdToId Lookup an string reference id and return a internal integer id of an object of type `typeName`
>>>>>>> 5bfbdd31
func (dr *DbResource) GetReferenceIdToId(typeName string, referenceId string) (int64, error) {

	var id int64
	s, q, err := statementbuilder.Squirrel.Select("id").From(typeName).Where(goqu.Ex{"reference_id": referenceId}).ToSQL()
	if err != nil {
		return 0, err
	}
	stmt, err := dr.connection.Preparex(s)
	if err != nil {
		log.Errorf("[1666] failed to prepare statment: %v", err)
		return 0, err
	}
	defer func(stmt1 *sqlx.Stmt) {
		err := stmt1.Close()
		if err != nil {
			log.Errorf("failed to close prepared statement: %v", err)
		}
	}(stmt)

	err = stmt.QueryRowx(q...).Scan(&id)
	return id, err

}

// Lookup an string reference id and return a internal integer id of an object of type `typeName`
func (dr *DbResource) GetReferenceIdListToIdList(typeName string, referenceId []string) (map[string]int64, error) {

	idMap := make(map[string]int64)
	s, q, err := statementbuilder.Squirrel.Select("id", "reference_id").
		From(typeName).Where(goqu.Ex{"reference_id": referenceId}).ToSQL()
	if err != nil {
		return idMap, err
	}

	stmt1, err := dr.connection.Preparex(s)
	if err != nil {
		log.Errorf("[1694] failed to prepare statment: %v", err)
		return nil, err
	}

	defer func(stmt1 *sqlx.Stmt) {
		err := stmt1.Close()
		if err != nil {
			log.Errorf("failed to close prepared statement: %v", err)
		}
	}(stmt1)

	rows, err := stmt1.Queryx(q...)
	if err != nil {
		return idMap, err
	}
	for rows.Next() {
		var id1 int64
		var id2 string
		err = rows.Scan(&id1, &id2)
		idMap[id2] = id1
	}

	return idMap, err
}

// GetIdListToReferenceIdList Lookups an string internal integer id and return a reference id of an object of type `typeName`
func (dr *DbResource) GetIdListToReferenceIdList(typeName string, ids []int64) (map[int64]string, error) {

	idMap := make(map[int64]string)
	s, q, err := statementbuilder.Squirrel.Select("reference_id", "id").
		From(typeName).Where(goqu.Ex{"id": ids}).ToSQL()
	if err != nil {
		return idMap, err
	}

	stmt1, err := dr.connection.Preparex(s)
	if err != nil {
		log.Errorf("[1731] failed to prepare statment: %v", err)
		return nil, err
	}

	defer func(stmt1 *sqlx.Stmt) {
		err := stmt1.Close()
		if err != nil {
			log.Errorf("failed to close prepared statement: %v", err)
		}
	}(stmt1)

	rows, err := stmt1.Queryx(q...)
	if err != nil {
		return idMap, err
	}
	for rows.Next() {
		var id1 string
		var id2 int64
		err = rows.Scan(&id1, &id2)
		log.Errorf("[1581] failed to scan value after query")
		idMap[id2] = id1
	}

	return idMap, err
}

// GetSingleColumnValueByReferenceId select "column" from "typeName" where matchColumn in (values)
// returns list of values of the column
func (dr *DbResource) GetSingleColumnValueByReferenceId(
	typeName string, selectColumn []interface{}, matchColumn string, values []string) ([]interface{}, error) {

	s, q, err := statementbuilder.Squirrel.Select(selectColumn...).From(typeName).Where(goqu.Ex{matchColumn: values}).ToSQL()
	if err != nil {
		return nil, err
	}

	stmt, err := dr.connection.Preparex(s)
	if err != nil {
		log.Errorf("[1768] failed to prepare statment for permission select: %v", err)
		return nil, err
	}
	defer func(stmt1 *sqlx.Stmt) {
		err := stmt1.Close()
		if err != nil {
			log.Errorf("failed to close prepared statement: %v", err)
		}
	}(stmt)

	rows, err := stmt.Queryx(q...)
	if err != nil {
		return nil, err
	}

	defer func(rows *sqlx.Rows) {
		err := rows.Close()
		if err != nil {
			log.Errorf("[1483] failed to close result after value scan")
		}
	}(rows)
	returnValues := make([]interface{}, 0)

	for rows.Next() {
		var val interface{}
		err = rows.Scan(&val)
		if err != nil {
			log.Errorf("[1620] failed to scan value after query")
			break
		}
		returnValues = append(returnValues, val)
	}

	return returnValues, nil
}

// RowsToMap converts the result of db.QueryRowx => rows to array of data
// can be used on any *sqlx.Rows and assign a typeName
func RowsToMap(rows *sqlx.Rows, typeName string) ([]map[string]interface{}, error) {

	columns, err := rows.Columns()
	if err != nil {
		return nil, err
	}
	responseArray := make([]map[string]interface{}, 0)

	for rows.Next() {

		rc := NewMapStringScan(columns)
		err := rc.Update(rows)
		if err != nil {
			return responseArray, err
		}

		dbRow := rc.Get()
		dbRow["__type"] = typeName
		responseArray = append(responseArray, dbRow)
	}

	return responseArray, nil
}

// ResultToArrayOfMap converts the result of db.QueryRowx => rows to array of data
// fetches the related objects also
// expects columnMap to be fetched from rows
// check usage in exiting source for example
// includeRelationMap can be nil to include none or map[string]bool{"*": true} to include all relations
// can be used on any *sqlx.Rows
func (dr *DbResource) ResultToArrayOfMap(rows *sqlx.Rows, columnMap map[string]api2go.ColumnInfo, includedRelationMap map[string]bool) ([]map[string]interface{}, [][]map[string]interface{}, error) {

	//finalArray := make([]map[string]interface{}, 0)
	if includedRelationMap == nil {
		includedRelationMap = make(map[string]bool)
	}

	responseArray, err := RowsToMap(rows, dr.model.GetName())
	if err != nil {
		return responseArray, nil, err
	}

	objectCache := make(map[string]interface{})
	referenceIdCache := make(map[string]string)
	includes := make([][]map[string]interface{}, 0)

	for _, row := range responseArray {
		localInclude := make([]map[string]interface{}, 0)

		for key, val := range row {
			//log.Printf("Key: [%v] == %v", key, val)

			columnInfo, ok := columnMap[key]
			if !ok {
				continue
			}

			if val != nil && columnInfo.ColumnType == "datetime" {
				stringVal, ok := val.(string)
				if ok {
					parsedValue, _, err := fieldtypes.GetTime(stringVal)
					if err != nil {
						parsedValue, _, err := fieldtypes.GetDateTime(stringVal)
						if InfoErr(err, "Failed to parse date time from [%v]: %v", columnInfo.ColumnName, stringVal) {
							row[key] = nil
						} else {
							row[key] = parsedValue
						}
					} else {
						row[key] = parsedValue
					}
				}
			}

			if !columnInfo.IsForeignKey {
				continue
			}

			if val == "" || val == nil {
				continue
			}

			namespace := columnInfo.ForeignKeyData.Namespace
			//log.Printf("Resolve foreign key from [%v][%v][%v]", columnInfo.ForeignKeyData.DataSource, namespace, val)
			switch columnInfo.ForeignKeyData.DataSource {
			case "self":

				referenceIdInt, ok := val.(int64)
				if !ok {
					stringIntId := val.(string)
					referenceIdInt, err = strconv.ParseInt(stringIntId, 10, 64)
					CheckErr(err, "Failed to convert string id to int id")
				}
				cacheKey := fmt.Sprintf("%v-%v", namespace, referenceIdInt)
				objCached, ok := objectCache[cacheKey]
				if ok {
					localInclude = append(localInclude, objCached.(map[string]interface{}))
					continue
				}

				idCacheKey := fmt.Sprintf("%s_%d", namespace, referenceIdInt)
				refId, ok := referenceIdCache[idCacheKey]

				if !ok {
					refId, err = dr.GetIdToReferenceId(namespace, referenceIdInt)
					referenceIdCache[idCacheKey] = refId
				}

				if err != nil {
					log.Errorf("Failed to get ref id for [%v][%v]: %v", namespace, val, err)
					continue
				}
				row[key] = refId

				if includedRelationMap != nil && (includedRelationMap[namespace] || includedRelationMap[columnInfo.ColumnName] || includedRelationMap["*"]) {
					obj, err := dr.GetIdToObject(namespace, referenceIdInt)
					obj["__type"] = namespace

					if err != nil {
						log.Errorf("Failed to get ref object for [%v][%v]: %v", namespace, val, err)
					} else {
						localInclude = append(localInclude, obj)
					}
				}

			case "cloud_store":
				referenceStorageInformation := val.(string)
				//log.Printf("Resolve files from cloud store: %v", referenceStorageInformation)
				foreignFilesList := make([]map[string]interface{}, 0)
				err := json.Unmarshal([]byte(referenceStorageInformation), &foreignFilesList)
				CheckErr(err, "Failed to obtain list of file information")
				if err != nil {
					continue
				}

				returnFileList := make([]map[string]interface{}, 0)

				for _, file := range foreignFilesList {

					if file["type"] == "x-crdt/yjs" && !includedRelationMap["x-crdt/yjs"] {
						continue
					}

					if file["path"] != nil && file["name"] != nil && len(file["path"].(string)) > 0 {
						file["src"] = file["path"].(string) + "/" + file["name"].(string)
					} else if file["name"] != nil {
						file["src"] = file["name"].(string)
					} else {
						log.Errorf("File entry is missing name and path [%v][%v]", dr.TableInfo().TableName, key)
					}
					returnFileList = append(returnFileList, file)
				}

				row[key] = returnFileList
				//log.Printf("set row[%v]  == %v", key, foreignFilesList)
				if includedRelationMap[columnInfo.ColumnName] || includedRelationMap["*"] {

					resolvedFilesList, err := dr.GetFileFromLocalCloudStore(dr.TableInfo().TableName, columnInfo.ColumnName, returnFileList)
					CheckErr(err, "Failed to resolve file from cloud store")
					row[key] = resolvedFilesList
					for _, file := range resolvedFilesList {
						file["__type"] = columnInfo.ColumnType
						localInclude = append(localInclude, file)
					}

				}
			default:
				log.Errorf("Undefined data source: %v", columnInfo.ForeignKeyData.DataSource)
				continue
			}

		}

		for _, relation := range dr.tableInfo.Relations {

			if !(includedRelationMap[relation.GetObjectName()] || includedRelationMap[relation.GetSubjectName()]) {
				continue
			}

			if relation.Subject == dr.tableInfo.TableName {
				// fetch objects

				switch relation.Relation {
				case "has_one":
					// nothing to do here
					break
				case "belongs_to":
					// nothing to do here
					break
				case "has_many":

					fallthrough
				case "has_many_and_belongs_to_many":
					query, args, err := statementbuilder.Squirrel.
						Select(goqu.I(relation.GetObjectName()+".id")).
						From(goqu.T(relation.GetSubject()).As(relation.GetSubjectName())).
						Join(
							goqu.T(relation.GetJoinTableName()).As(relation.GetJoinTableName()),
							goqu.On(goqu.Ex{
								relation.GetJoinTableName() + "." + relation.GetSubjectName(): goqu.I(relation.GetSubjectName() + ".id"),
							}),
						).
						Join(
							goqu.T(relation.GetObject()).As(relation.GetObjectName()),
							goqu.On(goqu.Ex{
								fmt.Sprintf("%v.%v", relation.GetJoinTableName(), relation.GetObjectName()): goqu.I(relation.GetObjectName() + ".id"),
							}),
						).
						Where(goqu.Ex{
							relation.GetSubjectName() + ".reference_id": row["reference_id"],
						}).Order(goqu.I(relation.GetJoinTableName() + ".created_at").Desc()).Limit(50).ToSQL()
					if err != nil {
						log.Printf("Failed to build query 1474: %v", err)
					}

					stmt1, err := dr.connection.Preparex(query)
					if err != nil {
						log.Errorf("[2023] failed to prepare statment: %v", err)
					}
					defer func(stmt1 *sqlx.Stmt) {
						err := stmt1.Close()
						if err != nil {
							log.Errorf("failed to close prepared statement: %v", err)
						}
					}(stmt1)

					rows, err := stmt1.Queryx(args...)
					if err != nil {
						log.Printf("Failed to query 1482: %v", err)
					}

					ids := make([]int64, 0)

					for rows.Next() {
						includeRow := int64(0)
						err = rows.Scan(&includeRow)
						if err != nil {
							log.Printf("[1857] failed to scan include row: %v", err)
							continue
						}
						ids = append(ids, includeRow)
					}

					rows.Close()

					includes1, err := dr.Cruds[relation.GetObject()].GetAllObjectsWithWhere(relation.GetObject(), goqu.Ex{
						"id": ids,
					})

					_, ok := row[relation.GetObjectName()]
					if !ok {
						row[relation.GetObjectName()] = make([]string, 0)
					}

					for _, incl := range includes1 {
						row[relation.GetObjectName()] = append(row[relation.GetObjectName()].([]string), incl["reference_id"].(string))
					}

					localInclude = append(localInclude, includes1...)

					break
				}

			} else {
				// fetch subjects

				switch relation.Relation {
				case "has_one":

					fallthrough
				case "belongs_to":

					query, args, err := statementbuilder.Squirrel.
						Select(goqu.I(relation.GetSubjectName()+".id")).
						From(goqu.T(relation.GetObject()).As(relation.GetObjectName())).
						Join(
							goqu.T(relation.GetSubject()).As(relation.GetSubjectName()),
							goqu.On(goqu.Ex{
								fmt.Sprintf("%v.%v", relation.GetSubjectName(), relation.GetObjectName()): goqu.I(relation.GetObjectName() + ".id"),
							}),
						).
						Where(goqu.Ex{
							relation.GetObjectName() + ".reference_id": row["reference_id"],
						}).Order(goqu.I(relation.GetSubjectName() + ".created_at").Desc()).Limit(50).ToSQL()

					if err != nil {
						log.Printf("Failed to build query 1533: %v", err)
					}

					stmt1, err := dr.connection.Preparex(query)
					if err != nil {
						log.Errorf("[2097] failed to prepare statment: %v", err)
					}
					defer func(stmt1 *sqlx.Stmt) {
						err := stmt1.Close()
						if err != nil {
							log.Errorf("failed to close prepared statement: %v", err)
						}
					}(stmt1)

					includedSubject, err := stmt1.Queryx(args...)
					if err != nil {
						log.Printf("Failed to query 1538: %v", includedSubject.Err())
						continue
					}
					includedSubjectId := []int64{}

					for includedSubject.Next() {
						var subId int64
						err = includedSubject.Scan(&subId)
						includedSubjectId = append(includedSubjectId, subId)
					}
					CheckErr(err, "[2133] failed to scan included subject id")
					err = includedSubject.Close()
					CheckErr(err, "[2135] failed to close rows")


					if len(includedSubjectId) < 1 {
						continue
					}

					localSubjectInclude, err := dr.Cruds[relation.GetSubject()].GetAllObjectsWithWhere(relation.GetSubject(), goqu.Ex{
						"id": includedSubjectId,
					})
					CheckErr(err, "[1923] failed to get object by od")

					_, ok := row[relation.GetSubjectName()]
					if !ok {
						row[relation.GetSubjectName()] = make([]string, 0)
					}

					for _, incl := range localSubjectInclude {
						row[relation.GetSubjectName()] = append(row[relation.GetSubjectName()].([]string), incl["reference_id"].(string))
					}


					localInclude = append(localInclude, localSubjectInclude...)

					break
				case "has_many":

					fallthrough
				case "has_many_and_belongs_to_many":
					query, args, err := statementbuilder.Squirrel.
						Select(goqu.I(relation.GetSubjectName()+".id")).
						From(goqu.T(relation.GetObject()).As(relation.GetObjectName())).
						Join(
							goqu.T(relation.GetJoinTableName()).As(relation.GetJoinTableName()),
							goqu.On(goqu.Ex{
								relation.GetJoinTableName() + "." + relation.GetObjectName(): goqu.I(relation.GetObjectName() + ".id"),
							}),
						).
						Join(
							goqu.T(relation.GetSubject()).As(relation.GetSubjectName()),
							goqu.On(goqu.Ex{
								fmt.Sprintf("%v.%v", relation.GetJoinTableName(), relation.GetSubjectName()): goqu.I(relation.GetSubjectName() + ".id"),
							}),
						).
						Where(goqu.Ex{
							relation.GetObjectName() + ".reference_id": row["reference_id"],
						}).Order(goqu.I(relation.GetJoinTableName() + ".created_at").Desc()).Limit(50).ToSQL()
					if err != nil {
						log.Printf("Failed to build query 1474: %v", err)
					}

					stmt1, err := dr.connection.Preparex(query)
					if err != nil {
						log.Errorf("[2155] failed to prepare statment: %v", err)
					}
					defer func(stmt1 *sqlx.Stmt) {
						err := stmt1.Close()
						if err != nil {
							log.Errorf("failed to close prepared statement: %v", err)
						}
					}(stmt1)

					rows, err := stmt1.Queryx(args...)

					if err != nil {
						log.Printf("Failed to query 1482: %v", err)
						continue
					}

					ids := make([]int64, 0)

					for rows.Next() {
						includeRow := int64(0)
						err = rows.Scan(&includeRow)
						if err != nil {
							log.Printf("[1966] failed to scan include row: %v", err)
							continue
						}
						ids = append(ids, includeRow)
					}
					rows.Close()

					includes1, err := dr.Cruds[relation.GetObject()].GetAllObjectsWithWhere(relation.GetSubject(), goqu.Ex{
						"id": ids,
					})

					_, ok := row[relation.GetSubjectName()]
					if !ok {
						row[relation.GetSubjectName()] = make([]string, 0)
					}

					for _, incl := range includes1 {
						row[relation.GetSubjectName()] = append(row[relation.GetSubjectName()].([]string), incl["reference_id"].(string))
					}

					localInclude = append(localInclude, includes1...)

					break
				}

			}

		}

		includes = append(includes, localInclude)

	}

	return responseArray, includes, nil
}

// convert the result of db.QueryRowx => rows to array of data
// can be used on any *sqlx.Rows and assign a typeName
// calls RowsToMap with the current model name
func (dr *DbResource) ResultToArrayOfMapRaw(rows *sqlx.Rows, columnMap map[string]api2go.ColumnInfo) ([]map[string]interface{}, error) {

	//finalArray := make([]map[string]interface{}, 0)

	responseArray, err := RowsToMap(rows, dr.model.GetName())
	if err != nil {
		return responseArray, err
	}

	return responseArray, nil
}

// resolve a file column from data in column to actual file on a cloud store
// returns a map containing the metadata of the file and the file contents as base64 encoded
// can be sent to browser to invoke downloading js and data urls
func (resource *DbResource) GetFileFromCloudStore(data api2go.ForeignKeyData, filesList []map[string]interface{}) (resp []map[string]interface{}, err error) {

	cloudStore, err := resource.GetCloudStoreByName(data.Namespace)
	if err != nil {
		return resp, err
	}

	for _, fileItem := range filesList {
		newFileItem := make(map[string]interface{})

		for key, val := range fileItem {
			newFileItem[key] = val
		}

		fileName := fileItem["name"].(string)
		filePath := cloudStore.RootPath + "/" + data.KeyName + "/" + fileName
		bytes, err := ioutil.ReadFile(filePath)
		CheckErr(err, "Failed to read file on storage %s", filePath)
		if err != nil {
			continue
		}
		newFileItem["reference_id"] = fileItem["name"]
		newFileItem["contents"] = base64.StdEncoding.EncodeToString(bytes)
		resp = append(resp, newFileItem)
	}
	return resp, nil
}

// resolve a file column from data in column to actual file on a cloud store
// returns a map containing the metadata of the file and the file contents as base64 encoded
// can be sent to browser to invoke downloading js and data urls
func (resource *DbResource) GetFileFromLocalCloudStore(tableName string, columnName string, filesList []map[string]interface{}) (resp []map[string]interface{}, err error) {

	assetFolder, ok := resource.AssetFolderCache[tableName][columnName]
	if !ok {
		return nil, errors.New("not a synced folder")
	}

	for _, fileItem := range filesList {
		newFileItem := make(map[string]interface{})

		for key, val := range fileItem {
			newFileItem[key] = val
		}

		if fileItem["src"] == nil {
			log.Printf("file has no source: [%v][%v]", tableName, columnName)
			continue
		}

		filePath := fileItem["src"].(string)
		filePath = strings.ReplaceAll(filePath, "/", string(os.PathSeparator))
		if filePath[0] != os.PathSeparator {
			filePath = string(os.PathSeparator) + filePath
		}
		bytes, err := ioutil.ReadFile(assetFolder.LocalSyncPath + filePath)
		CheckErr(err, "Failed to read file on storage [%v]: %v", assetFolder.LocalSyncPath, filePath)
		if err != nil {
			continue
		}
		newFileItem["reference_id"] = fileItem["name"]
		newFileItem["contents"] = base64.StdEncoding.EncodeToString(bytes)
		resp = append(resp, newFileItem)
	}
	return resp, nil
}<|MERGE_RESOLUTION|>--- conflicted
+++ resolved
@@ -256,11 +256,8 @@
 	return perm
 }
 
-<<<<<<< HEAD
+
 // Get permission of an Object by typeName and string referenceId
-=======
-// GetObjectPermissionById Get permission of an Object by typeName and string referenceId
->>>>>>> 5bfbdd31
 // Loads the owner, usergroup and guest permission of the action from the database
 // Return a PermissionInstance
 // Return a NoPermissionToAnyone if no such object exist
@@ -1708,7 +1705,6 @@
 
 }
 
-<<<<<<< HEAD
 func (dr *DbResource) GetReferenceIdByAccountId(typeName string, id int64) (string, error) {
 
 	k := fmt.Sprintf("itr-%v-%v", typeName, id)
@@ -1735,9 +1731,6 @@
 }
 
 // Lookup an string reference id and return a internal integer id of an object of type `typeName`
-=======
-// GetReferenceIdToId Lookup an string reference id and return a internal integer id of an object of type `typeName`
->>>>>>> 5bfbdd31
 func (dr *DbResource) GetReferenceIdToId(typeName string, referenceId string) (int64, error) {
 
 	var id int64
