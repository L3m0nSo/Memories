package server

import (
	"database/sql"
	"github.com/artpar/api2go"
	"github.com/daptin/daptin/server/resource"
	"github.com/jmoiron/sqlx"
	_ "github.com/mattn/go-sqlite3"
	"golang.org/x/oauth2"
	"log"
	"net/http"
	"strings"
	"testing"
)

func GetDb() *InMemoryTestDatabase {
	db, err := sqlx.Open("sqlite3", "daptin_test.db")
	if err != nil {
		panic(err)
	}

	wrapper := NewInMemoryTestDatabase(db)
	return wrapper

}

func GetResource() (*InMemoryTestDatabase, *resource.DbResource) {
	wrapper := GetDb()

	configStore, _ := resource.NewConfigStore(wrapper)

	initConfig, _ := LoadConfigFiles()

	existingTables, _ := GetTablesFromWorld(wrapper)
	//initConfig.Tables = append(initConfig.Tables, existingTables...)

	allTables := MergeTables(existingTables, initConfig.Tables)

	initConfig.Tables = allTables

	cruds := make(map[string]*resource.DbResource)

	ms := BuildMiddlewareSet(&initConfig, &cruds)
<<<<<<< HEAD
=======
	for _, table := range initConfig.Tables {
		model := api2go.NewApi2GoModel(table.TableName, table.Columns, int64(table.DefaultPermission), table.Relations)
		res := resource.NewDbResource(model, wrapper, &ms, cruds, configStore, table)
		cruds[table.TableName] = res
	}
>>>>>>> 19f04793

	resource.CheckRelations(&initConfig)
	resource.CheckAuditTables(&initConfig)
	//AddStateMachines(&initConfig, wrapper)

	tx, errb := wrapper.Beginx()
	resource.CheckErr(errb, "Failed to begin transaction")
	resource.CheckAllTableStatus(&initConfig, wrapper, tx)
	errc := tx.Commit()
	resource.CheckErr(errc, "Failed to commit transaction after creating tables")

	tx, errb = wrapper.Beginx()
	resource.CheckErr(errb, "Failed to begin transaction")
	resource.CreateRelations(&initConfig, tx)
	errc = tx.Commit()
	resource.CheckErr(errc, "Failed to commit transaction after creating relations")

	tx, errb = wrapper.Beginx()
	resource.CheckErr(errb, "Failed to begin transaction")
	resource.CreateUniqueConstraints(&initConfig, tx)
	errc = tx.Commit()
	resource.CheckErr(errc, "Failed to commit transaction after creating unique constrains")

	tx, errb = wrapper.Beginx()
	resource.CheckErr(errb, "Failed to begin transaction")
	resource.CreateIndexes(&initConfig, tx)
	errc = tx.Commit()
	resource.CheckErr(errc, "Failed to commit transaction after creating indexes")

	tx, errb = wrapper.Beginx()
	resource.CheckErr(errb, "Failed to begin transaction")
	resource.UpdateWorldTable(&initConfig, tx)
	errc = tx.Commit()
	resource.CheckErr(errc, "Failed to commit transaction after updating world tables")

	resource.UpdateStateMachineDescriptions(&initConfig, wrapper)
	resource.UpdateExchanges(&initConfig, wrapper)
	resource.UpdateStreams(&initConfig, wrapper)
	resource.UpdateMarketplaces(&initConfig, wrapper)
	resource.UpdateStandardData(&initConfig, wrapper)

	err := resource.UpdateActionTable(&initConfig, wrapper)
	resource.CheckErr(err, "Failed to update action table")

	for _, table := range initConfig.Tables {
		model := api2go.NewApi2GoModel(table.TableName, table.Columns, table.DefaultPermission, table.Relations)
		res := resource.NewDbResource(model, wrapper, &ms, cruds, configStore, table)
		cruds[table.TableName] = res
	}

	dbResource := resource.NewDbResource(nil, wrapper, &ms, cruds, configStore, resource.TableInfo{})
	return wrapper, dbResource
}

func GetResourceWithName(name string) (*InMemoryTestDatabase, *resource.DbResource) {
	wrapper := GetDb()

	var cols []api2go.ColumnInfo
	model := api2go.NewApi2GoModel(name, cols, 0, nil)
	tableInfo := resource.TableInfo{
		TableName: name,
	}

	cruds := make(map[string]*resource.DbResource)
	dbResource := resource.NewDbResource(model, wrapper, nil, cruds, nil, tableInfo)
	cruds[name] = dbResource
	return wrapper, dbResource
}

func TestGetReferenceIdToObject(t *testing.T) {

	wrapper, dbResource := GetResource()
	defer wrapper.db.Close()
	dbResource.Cruds["world"].GetReferenceIdToObject("world", "refId")

	if !wrapper.HasExecuted("SELECT * FROM world WHERE reference_id =") {
		t.Errorf("Expected query not fired")
		t.Fail()
	}

}

func TestUserGroupNameToId(t *testing.T) {

	wrapper, dbResource := GetResource()
	defer wrapper.db.Close()
	dbResource.UserGroupNameToId("groupname")

	if !wrapper.HasExecuted("SELECT id FROM usergroup WHERE name =") {
		t.Errorf("Expected query not fired")
		t.Fail()
	}

}

func TestStoreToken(t *testing.T) {

	wrapper, dbResource := GetResource()
	defer wrapper.db.Close()
	wrapper.ResetQueries()
	token := oauth2.Token{}

	//newUser := map[string]interface{}{
	//	"email":    "test@gmail.com",
	//	"password": "test",
	//	"name":     "test",
	//}

	//userModel := api2go.NewApi2GoModelWithData("user_account", nil, 0, nil, newUser)
	//httpRequest := &http.Request{
	//
	//}

	//ctx := context.Background()
	//sessionUser := &auth.SessionUser{
	//
	//}
	//httpRequest = httpRequest.WithContext(context.WithValue(ctx, "user", sessionUser))
	//apiRequest := api2go.Request{
	//	PlainRequest: httpRequest,
	//}

	//userResponse, err := dbResource.Cruds["user_account"].CreateWithoutFilter(userModel, apiRequest)
	//log.Printf("New user: %v", userResponse)

	users, err := dbResource.Cruds["user_account"].GetAllRawObjects("user_account")
	if err != nil {
		t.Errorf("Failed to get users: %v", err)
		t.Fail()
		return
	}
	user := users[0]
	err = dbResource.StoreToken(&token, "type", "ref_id", user["reference_id"].(string))

	if !wrapper.HasExecuted("SELECT * FROM oauth_connect WHERE reference_id =") {
		t.Errorf("Expected query not fired: %v", err)
		t.Fail()
	}

	//if !wrapper.HasExecuted("SELECT value FROM _config WHERE name = ? AND configstate = ? AND configenv = ? AND configtype = ?") {
	//	t.Errorf("Expected query not fired")
	//	t.Fail()
	//}

}

func TestGetIdToObject(t *testing.T) {

	wrapper, dbResource := GetResourceWithName("world")
	defer wrapper.db.Close()
	dbResource.GetIdToObject("world", 1)

	if !wrapper.HasExecuted("SELECT * FROM world WHERE id =") {
		t.Errorf("Expected query not fired")
		t.Fail()
	}

}

func TestGetActionsByType(t *testing.T) {

	wrapper, dbResource := GetResource()
	defer wrapper.db.Close()
	dbResource.GetActionsByType("world")

	if !wrapper.HasExecuted("select a.action_name as name, w.table_name as ontype, a.label, action_schema as action_schema, a.instance_optional as instance_optional, a.reference_id as referenceid from action a join world w on w.id = a.world_id where w.table_name =") {
		t.Errorf("Expected query not fired")
		t.Fail()
	}

}

func TestPaginatedFindAllWithoutFilters(t *testing.T) {

	wrapper, dbResource := GetResourceWithName("world")
	defer wrapper.db.Close()
	req := api2go.Request{
		PlainRequest: &http.Request{
			Method: "GET",
		},
		QueryParams: map[string][]string{},
	}

	dbResource.PaginatedFindAllWithoutFilters(req)

<<<<<<< HEAD
	if !wrapper.HasExecuted("SELECT world.permission, world.reference_id FROM world LIMIT 10 OFFSET 0") {
=======
	if !wrapper.HasExecuted("SELECT distinct(world.id) from world left join ") {
>>>>>>> 19f04793
		t.Errorf("Expected query not fired")
		t.Fail()
	}

}

func TestCreateWithoutFilter(t *testing.T) {

	wrapper, dbResource := GetResourceWithName("world")
	defer wrapper.db.Close()
	req := api2go.Request{
		PlainRequest: &http.Request{
			Method: "GET",
		},
		QueryParams: map[string][]string{},
	}

	data := map[string]interface{}{}
	obj := api2go.NewApi2GoModelWithData("world", nil, 0, nil, data)
	dbResource.CreateWithoutFilter(obj, req)

	if !wrapper.HasExecuted("INSERT INTO world (reference_id,permission,created_at) VALUES") {
		t.Errorf("Expected query not fired")
		t.Fail()
	}

}

func TestPaginatedFindAllWithoutFilter(t *testing.T) {

	wrapper, dbResource := GetResourceWithName("world")
	defer wrapper.db.Close()
	req := api2go.Request{
		PlainRequest: &http.Request{
			Method: "GET",
		},
		QueryParams: map[string][]string{},
	}
	dbResource.PaginatedFindAllWithoutFilters(req)

<<<<<<< HEAD
	if !wrapper.HasExecuted("SELECT world.permission, world.reference_id FROM world LIMIT 10 OFFSET 0") {
=======
	if !wrapper.HasExecuted("SELECT distinct(world.id) FROM world LEFT JOIN world_world_id_") {
>>>>>>> 19f04793
		t.Errorf("Expected query not fired")
		t.Fail()
	}

}

func TestDeleteWithoutFilter(t *testing.T) {

	wrapper, dbResource := GetResourceWithName("world")
	defer wrapper.db.Close()
	req := api2go.Request{
		PlainRequest: &http.Request{
			Method: "GET",
		},
		QueryParams: map[string][]string{},
	}

	worlds, _ := dbResource.GetAllRawObjects("world")
	log.Printf("%v", worlds[0]["reference_id"])

	dbResource.DeleteWithoutFilters(worlds[0]["reference_id"].(string), req)

	if !wrapper.HasExecuted("DELETE FROM world WHERE reference_id =") {
		t.Errorf("Expected query not fired")
		t.Fail()
	}

}

func (imtd *InMemoryTestDatabase) HasExecuted(query string) bool {
	query = strings.ToLower(strings.TrimSpace(query))

	for _, qu := range imtd.queries {
		q := strings.ToLower(qu)
		if BeginsWithCheck(q, query) {
			return true
		}
	}

	log.Printf("%v", strings.Join(imtd.queries, "\n"))

	return false
}

func (imtd *InMemoryTestDatabase) HasExecutedAll(queries ...string) bool {

	executedAll := true

	for _, query := range queries {
		found := false
		query = strings.TrimSpace(query)

		for _, qu := range imtd.queries {
			if strings.TrimSpace(qu) == query {
				found = true
				break
			}
		}

		if !found {
			log.Printf("%v", strings.Join(imtd.queries, "\n"))
			executedAll = false
			break
		}

	}

	return executedAll
}

func NewInMemoryTestDatabase(db *sqlx.DB) *InMemoryTestDatabase {
	return &InMemoryTestDatabase{
		db: db,
	}
}

func (imtd *InMemoryTestDatabase) GetQueries() []string {
	return imtd.queries
}

type InMemoryTestDatabase struct {
	db      *sqlx.DB
	rowx    *sqlx.Row
	row     *sql.Row
	stmt    *sqlx.Stmt
	tx      *sqlx.Tx
	result  sql.Result
	queries []string
}

func (imtd *InMemoryTestDatabase) DriverName() string {
	return "sqlite3"
}

func (imtd *InMemoryTestDatabase) Exec(query string, args ...interface{}) (sql.Result, error) {

	if imtd.queries == nil {
		imtd.queries = make([]string, 0)
	}

	imtd.queries = append(imtd.queries, query)
	res, err := imtd.db.Exec(query, args...)
	return &InMemoryTestDatabase{
		result: res,
	}, err
}
func (imtd *InMemoryTestDatabase) LastInsertId() (int64, error) {
	return imtd.result.LastInsertId()
}
func (imtd *InMemoryTestDatabase) RowsAffected() (int64, error) {
	return imtd.result.RowsAffected()
}

func (imtd *InMemoryTestDatabase) Prepare(query string) (*sql.Stmt, error) {
	if imtd.queries == nil {
		imtd.queries = make([]string, 0)
	}

	imtd.queries = append(imtd.queries, query)
	return imtd.db.Prepare(query)

}

func (imtd *InMemoryTestDatabase) Query(query string, args ...interface{}) (*sql.Rows, error) {
	if imtd.queries == nil {
		imtd.queries = make([]string, 0)
	}

	imtd.queries = append(imtd.queries, query)
	return imtd.db.Query(query, args...)
}
func (imtd *InMemoryTestDatabase) Queryx(query string, args ...interface{}) (*sqlx.Rows, error) {
	if imtd.queries == nil {
		imtd.queries = make([]string, 0)
	}

	imtd.queries = append(imtd.queries, query)

	return imtd.db.Queryx(query, args...)

}
func (imtd *InMemoryTestDatabase) QueryRowx(query string, args ...interface{}) *sqlx.Row {
	if imtd.queries == nil {
		imtd.queries = make([]string, 0)
	}

	imtd.queries = append(imtd.queries, query)
	return imtd.db.QueryRowx(query, args...)
}

func (imtd *InMemoryTestDatabase) Rebind(query string) string {
	if imtd.queries == nil {
		imtd.queries = make([]string, 0)
	}

	imtd.queries = append(imtd.queries, query)
	return imtd.db.Rebind(query)
}
func (imtd *InMemoryTestDatabase) BindNamed(query string, args interface{}) (string, []interface{}, error) {
	if imtd.queries == nil {
		imtd.queries = make([]string, 0)
	}

	imtd.queries = append(imtd.queries, query)
	return imtd.db.BindNamed(query, args)

}

func (imtd *InMemoryTestDatabase) Select(dest interface{}, query string, args ...interface{}) error {
	if imtd.queries == nil {
		imtd.queries = make([]string, 0)
	}

	imtd.queries = append(imtd.queries, query)
	return imtd.db.Select(dest, query, args...)

}

func (imtd *InMemoryTestDatabase) Get(dest interface{}, query string, args ...interface{}) error {
	if imtd.queries == nil {
		imtd.queries = make([]string, 0)
	}

	imtd.queries = append(imtd.queries, query)
	return imtd.db.Get(dest, query, args...)

}

func (imtd *InMemoryTestDatabase) MustBegin() *sqlx.Tx {
	return imtd.db.MustBegin()

}

func (imtd *InMemoryTestDatabase) Preparex(query string) (*sqlx.Stmt, error) {
	if imtd.queries == nil {
		imtd.queries = make([]string, 0)
	}

	imtd.queries = append(imtd.queries, query)
	return imtd.db.Preparex(query)

}

func (imtd *InMemoryTestDatabase) QueryRow(query string, args ...interface{}) *sql.Row {
	if imtd.queries == nil {
		imtd.queries = make([]string, 0)
	}

	imtd.queries = append(imtd.queries, query)
	return imtd.db.QueryRow(query, args...)
}

func (imtd *InMemoryTestDatabase) Beginx() (*sqlx.Tx, error) {
	return imtd.db.Beginx()
}
func (database *InMemoryTestDatabase) ResetQueries() {
	database.queries = make([]string, 0)
}<|MERGE_RESOLUTION|>--- conflicted
+++ resolved
@@ -41,14 +41,11 @@
 	cruds := make(map[string]*resource.DbResource)
 
 	ms := BuildMiddlewareSet(&initConfig, &cruds)
-<<<<<<< HEAD
-=======
 	for _, table := range initConfig.Tables {
 		model := api2go.NewApi2GoModel(table.TableName, table.Columns, int64(table.DefaultPermission), table.Relations)
 		res := resource.NewDbResource(model, wrapper, &ms, cruds, configStore, table)
 		cruds[table.TableName] = res
 	}
->>>>>>> 19f04793
 
 	resource.CheckRelations(&initConfig)
 	resource.CheckAuditTables(&initConfig)
@@ -234,11 +231,7 @@
 
 	dbResource.PaginatedFindAllWithoutFilters(req)
 
-<<<<<<< HEAD
-	if !wrapper.HasExecuted("SELECT world.permission, world.reference_id FROM world LIMIT 10 OFFSET 0") {
-=======
 	if !wrapper.HasExecuted("SELECT distinct(world.id) from world left join ") {
->>>>>>> 19f04793
 		t.Errorf("Expected query not fired")
 		t.Fail()
 	}
@@ -279,11 +272,7 @@
 	}
 	dbResource.PaginatedFindAllWithoutFilters(req)
 
-<<<<<<< HEAD
-	if !wrapper.HasExecuted("SELECT world.permission, world.reference_id FROM world LIMIT 10 OFFSET 0") {
-=======
 	if !wrapper.HasExecuted("SELECT distinct(world.id) FROM world LEFT JOIN world_world_id_") {
->>>>>>> 19f04793
 		t.Errorf("Expected query not fired")
 		t.Fail()
 	}
